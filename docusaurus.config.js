const locales = ['en', 'fr', 'ja'];

const localeConfigs = {
  en: {
<<<<<<< HEAD
    label: 'English',
  },
  fr: {
    label: 'Français',
  },
  ja: {
    label: '日本語',
=======
    label: "English",
  },
  fr: {
    label: "Français",
  },
  ja: {
    label: "日本語",
>>>>>>> b0a1c26b
  },
};

module.exports = {
  i18n: {
<<<<<<< HEAD
    defaultLocale: 'en',
    locales,
    localeConfigs,
  },
  title: 'Learn RedwoodJS',
  tagline:
    'Built on React, GraphQL, and Prisma, Redwood works with the components and development workflow you love, but with simple conventions and helpers to make your experience even better.',
  url: 'https://github.com/redwoodjs/learn.redwoodjs.com',
  baseUrl: '/',
  onBrokenLinks: 'throw',
  onBrokenMarkdownLinks: 'warn',
  favicon: 'img/favicon.ico',
  organizationName: 'redwoodjs', // Usually your GitHub org/user name.
  projectName: 'learn.redwoodjs.com', // Usually your repo name.
  themeConfig: {
    navbar: {
      title: 'Learn RedwoodJS',
      logo: {
        alt: 'RedwoodJS pinecone logo',
        src: 'img/logo.svg',
      },
      items: [
        {
          to: 'docs/',
          activeBasePath: 'docs',
          label: 'Docs',
          position: 'left',
        },
        {
          to: 'https://redwoodjs.com/',
          label: 'Redwoodjs.com',
          position: 'left',
        },
        { type: 'localeDropdown', position: 'right' },
        {
          href: 'https://github.com/redwoodjs/learn.redwoodjs.com',
          label: 'GitHub',
          position: 'right',
=======
    defaultLocale: "en",
    locales,
    localeConfigs,
  },
  title: "Learn RedwoodJS",
  tagline:
    "Built on React, GraphQL, and Prisma, Redwood works with the components and development workflow you love, but with simple conventions and helpers to make your experience even better.",
  url: "https://github.com/redwoodjs/learn.redwoodjs.com",
  baseUrl: "/",
  onBrokenLinks: "throw",
  onBrokenMarkdownLinks: "warn",
  favicon: "img/favicon.ico",
  organizationName: "redwoodjs", // Usually your GitHub org/user name.
  projectName: "learn.redwoodjs.com", // Usually your repo name.
  themeConfig: {
    navbar: {
      title: "Learn RedwoodJS",
      logo: {
        alt: "RedwoodJS pinecone logo",
        src: "img/logo.svg",
      },
      items: [
        {
          to: "docs/tutorial/welcome-to-redwood",
          activeBasePath: "docs",
          label: "Docs",
          position: "left",
        },
        {
          to: "https://redwoodjs.com/",
          label: "Redwoodjs.com",
          position: "left",
        },
        { type: "localeDropdown", position: "right" },
        {
          href: "https://github.com/redwoodjs/learn.redwoodjs.com",
          label: "GitHub",
          position: "right",
>>>>>>> b0a1c26b
        },
      ],
    },
    footer: {
<<<<<<< HEAD
      style: 'dark',
      links: [
        {
          title: 'Docs',
          items: [
            {
              label: 'Style Guide',
              to: 'docs/',
            },
            {
              label: 'Second Doc',
              to: 'docs/doc2/',
            },
          ],
        },
        {
          title: 'Community',
          items: [
            {
              label: 'Discord',
              href: 'https://discord.com/invite/redwoodjs',
            },
            {
              label: 'Discourse',
              href: 'https://community.redwoodjs.com/',
            },
            {
              label: 'Twitter',
              href: 'https://twitter.com/redwoodjs',
            },
          ],
        },
        {
          title: 'More',
          items: [
            {
              label: 'redwoodjs.com',
              to: 'https://redwoodjs.com/',
            },
            {
              label: 'GitHub',
              href: 'https://github.com/redwoodjs/learn.redwoodjs.com',
=======
      style: "dark",
      links: [
        {
          title: "Docs",
          items: [
            {
              label: "Tutorial",
              to: "docs/tutorial/welcome-to-redwood",
            },
          ],
        },
        {
          title: "Community",
          items: [
            {
              label: "Discord",
              href: "https://discord.com/invite/redwoodjs",
            },
            {
              label: "Discourse",
              href: "https://community.redwoodjs.com/",
            },
            {
              label: "Twitter",
              href: "https://twitter.com/redwoodjs",
            },
          ],
        },
        {
          title: "More",
          items: [
            {
              label: "redwoodjs.com",
              to: "https://redwoodjs.com/",
            },
            {
              label: "GitHub",
              href: "https://github.com/redwoodjs/learn.redwoodjs.com",
>>>>>>> b0a1c26b
            },
          ],
        },
      ],
      copyright: `Copyright © ${new Date().getFullYear()} RedwoodJS. Built with Docusaurus.`,
    },
  },
  presets: [
    [
<<<<<<< HEAD
      '@docusaurus/preset-classic',
      {
        docs: {
          sidebarPath: require.resolve('./sidebars.js'),
          // Please change this to your repo.
          editUrl: 'https://github.com/redwoodjs/learn.redwoodjs.com',
=======
      "@docusaurus/preset-classic",
      {
        docs: {
          sidebarPath: require.resolve("./sidebars.js"),
          // Please change this to your repo.
          editUrl: "https://github.com/redwoodjs/learn.redwoodjs.com",
>>>>>>> b0a1c26b
        },
        blog: {
          showReadingTime: true,
          // Please change this to your repo.
          editUrl:
<<<<<<< HEAD
            'https://github.com/facebook/docusaurus/edit/master/website/blog/',
        },
        theme: {
          customCss: require.resolve('./src/css/custom.css'),
=======
            "https://github.com/facebook/docusaurus/edit/master/website/blog/",
        },
        theme: {
          customCss: require.resolve("./src/css/custom.css"),
>>>>>>> b0a1c26b
        },
      },
    ],
  ],
};<|MERGE_RESOLUTION|>--- conflicted
+++ resolved
@@ -2,7 +2,6 @@
 
 const localeConfigs = {
   en: {
-<<<<<<< HEAD
     label: 'English',
   },
   fr: {
@@ -10,21 +9,11 @@
   },
   ja: {
     label: '日本語',
-=======
-    label: "English",
-  },
-  fr: {
-    label: "Français",
-  },
-  ja: {
-    label: "日本語",
->>>>>>> b0a1c26b
   },
 };
 
 module.exports = {
   i18n: {
-<<<<<<< HEAD
     defaultLocale: 'en',
     locales,
     localeConfigs,
@@ -48,7 +37,7 @@
       },
       items: [
         {
-          to: 'docs/',
+          to: 'docs/tutorial/welcome-to-redwood',
           activeBasePath: 'docs',
           label: 'Docs',
           position: 'left',
@@ -63,63 +52,18 @@
           href: 'https://github.com/redwoodjs/learn.redwoodjs.com',
           label: 'GitHub',
           position: 'right',
-=======
-    defaultLocale: "en",
-    locales,
-    localeConfigs,
-  },
-  title: "Learn RedwoodJS",
-  tagline:
-    "Built on React, GraphQL, and Prisma, Redwood works with the components and development workflow you love, but with simple conventions and helpers to make your experience even better.",
-  url: "https://github.com/redwoodjs/learn.redwoodjs.com",
-  baseUrl: "/",
-  onBrokenLinks: "throw",
-  onBrokenMarkdownLinks: "warn",
-  favicon: "img/favicon.ico",
-  organizationName: "redwoodjs", // Usually your GitHub org/user name.
-  projectName: "learn.redwoodjs.com", // Usually your repo name.
-  themeConfig: {
-    navbar: {
-      title: "Learn RedwoodJS",
-      logo: {
-        alt: "RedwoodJS pinecone logo",
-        src: "img/logo.svg",
-      },
-      items: [
-        {
-          to: "docs/tutorial/welcome-to-redwood",
-          activeBasePath: "docs",
-          label: "Docs",
-          position: "left",
-        },
-        {
-          to: "https://redwoodjs.com/",
-          label: "Redwoodjs.com",
-          position: "left",
-        },
-        { type: "localeDropdown", position: "right" },
-        {
-          href: "https://github.com/redwoodjs/learn.redwoodjs.com",
-          label: "GitHub",
-          position: "right",
->>>>>>> b0a1c26b
         },
       ],
     },
     footer: {
-<<<<<<< HEAD
       style: 'dark',
       links: [
         {
           title: 'Docs',
           items: [
             {
-              label: 'Style Guide',
-              to: 'docs/',
-            },
-            {
-              label: 'Second Doc',
-              to: 'docs/doc2/',
+              label: 'Tutorial',
+              to: 'docs/tutorial/welcome-to-redwood',
             },
           ],
         },
@@ -150,46 +94,6 @@
             {
               label: 'GitHub',
               href: 'https://github.com/redwoodjs/learn.redwoodjs.com',
-=======
-      style: "dark",
-      links: [
-        {
-          title: "Docs",
-          items: [
-            {
-              label: "Tutorial",
-              to: "docs/tutorial/welcome-to-redwood",
-            },
-          ],
-        },
-        {
-          title: "Community",
-          items: [
-            {
-              label: "Discord",
-              href: "https://discord.com/invite/redwoodjs",
-            },
-            {
-              label: "Discourse",
-              href: "https://community.redwoodjs.com/",
-            },
-            {
-              label: "Twitter",
-              href: "https://twitter.com/redwoodjs",
-            },
-          ],
-        },
-        {
-          title: "More",
-          items: [
-            {
-              label: "redwoodjs.com",
-              to: "https://redwoodjs.com/",
-            },
-            {
-              label: "GitHub",
-              href: "https://github.com/redwoodjs/learn.redwoodjs.com",
->>>>>>> b0a1c26b
             },
           ],
         },
@@ -199,37 +103,21 @@
   },
   presets: [
     [
-<<<<<<< HEAD
       '@docusaurus/preset-classic',
       {
         docs: {
           sidebarPath: require.resolve('./sidebars.js'),
           // Please change this to your repo.
           editUrl: 'https://github.com/redwoodjs/learn.redwoodjs.com',
-=======
-      "@docusaurus/preset-classic",
-      {
-        docs: {
-          sidebarPath: require.resolve("./sidebars.js"),
-          // Please change this to your repo.
-          editUrl: "https://github.com/redwoodjs/learn.redwoodjs.com",
->>>>>>> b0a1c26b
         },
         blog: {
           showReadingTime: true,
           // Please change this to your repo.
           editUrl:
-<<<<<<< HEAD
             'https://github.com/facebook/docusaurus/edit/master/website/blog/',
         },
         theme: {
           customCss: require.resolve('./src/css/custom.css'),
-=======
-            "https://github.com/facebook/docusaurus/edit/master/website/blog/",
-        },
-        theme: {
-          customCss: require.resolve("./src/css/custom.css"),
->>>>>>> b0a1c26b
         },
       },
     ],
