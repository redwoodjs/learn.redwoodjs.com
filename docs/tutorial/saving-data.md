---
id: saving-data
title: "Saving Data"
sidebar_label: "Saving Data"
---

### Add a Contact Model

Let's add a new database table. Open up `api/db/schema.prisma` and add a Contact model after the Post model that's there now:

```javascript{20-26}
// api/db/schema.prisma

<<<<<<< HEAD
datasource db {
  provider = "sqlite"
  url      = env("DATABASE_URL")
}

generator client {
  provider      = "prisma-client-js"
  binaryTargets = "native"
}

model Post {
  id        Int      @id @default(autoincrement())
  title     String
  body      String
  createdAt DateTime @default(now())
}
=======
// ...
>>>>>>> 5d4ff3da

model Contact {
  id        Int @id @default(autoincrement())
  name      String
  email     String
  message   String
  createdAt DateTime @default(now())
}
```

> **Prisma syntax for optional fields**
>
> To mark a field as optional (that is, allowing `NULL` as a value) you can suffix the datatype with a question mark, e.g. `name String?`. This will allow `name`'s value to be either a `String` or `NULL`.

Next we create and apply a migration:

```bash
yarn rw prisma migrate dev
```

We can name this one something like "create contact".

### Create an SDL & Service

Now we'll create the GraphQL interface to access this table. We haven't used this `generate` command yet (although the `scaffold` command did use it behind the scenes):

```bash
yarn rw g sdl contact
```

Just like the `scaffold` command, this will create two new files under the `api` directory:

1. `api/src/graphql/contacts.sdl.js`: defines the GraphQL schema in GraphQL's schema definition language
2. `api/src/services/contacts/contacts.js`: contains your app's business logic.

If you remember our discussion in [how Redwood works with data](/docs/tutorial/side-quest-how-redwood-works-with-data) you'll remember that queries and mutations in an SDL file are automatically mapped to resolvers defined in a service, so when you generate an SDL file you'll get a service file as well, since one requires the other.

Open up `api/src/graphql/contacts.sdl.js` and you'll see the `Contact`, `CreateContactInput` and `UpdateContactInput` types were already defined for us—the `generate sdl` command introspected the schema and created a `Contact` type containing each database field in the table, as well as a `Query` type with a single query `contacts` which returns an array of `Contact` types.

```javascript
// api/src/graphql/contacts.sdl.js

export const schema = gql`
  type Contact {
    id: Int!
    name: String!
    email: String!
    message: String!
    createdAt: DateTime!
  }

  type Query {
    contacts: [Contact!]! @requireAuth
  }

  input CreateContactInput {
    name: String!
    email: String!
    message: String!
  }

  input UpdateContactInput {
    name: String
    email: String
    message: String
  }
`
```

The `@requireAuth` is a [schema directive](https://www.graphql-tools.com/docs/schema-directives) which says that in order to access this GraphQL query the user is required to be authenticated. We haven't added authentication yet, so this won't have any effect—anyone will be able to query it, logged in or not, because until you add authentication, the function behind `@requireAuth` always returns `true`.

What's `CreateContactInput` and `UpdateContactInput`? Redwood follows the GraphQL recommendation of using [Input Types](https://graphql.org/graphql-js/mutations-and-input-types/) in mutations rather than listing out each and every field that can be set. Any fields required in `schema.prisma` are also required in `CreateContactInput` (you can't create a valid record without them) but nothing is explicitly required in `UpdateContactInput`. This is because you could want to update only a single field, or two fields, or all fields. The alternative would be to create separate Input types for every permutation of fields you would want to update. We felt that only having one update input, while maybe not pedantically the absolute **correct** way to create a GraphQL API, was a good compromise for optimal developer experience.

> Redwood assumes your code won't try to set a value on any field named `id` or `createdAt` so it left those out of the Input types, but if your database allowed either of those to be set manually you can update `CreateContactInput` or `UpdateContactInput` and add them.

Since all of the DB columns were required in the `schema.prisma` file they are marked as required in the GraphQL Types with the `!` suffix on the datatype (e.g. `name: String!`).

> **GraphQL syntax for required fields**
>
> GraphQL's SDL syntax requires an extra `!` when a field _is_ required. Remember: `schema.prisma` syntax requires an extra `?` character when a field is _not_ required.

As described in [Side Quest: How Redwood Deals with Data](side-quest-how-redwood-works-with-data), there are no explicit resolvers defined in the SDL file. Redwood follows a simple naming convention: each field listed in the `Query` and `Mutation` types in the `sdl` file (`api/src/graphql/contacts.sdl.js`) maps to a function with the same name in the `services` file (`api/src/services/contacts/contacts.js`).

In this case we're creating a single `Mutation` that we'll call `createContact`. Add that to the end of the SDL file (before the closing backtick):

```javascript {28-30}
// api/src/graphql/contacts.sdl.js

export const schema = gql`
  type Contact {
    id: Int!
    name: String!
    email: String!
    message: String!
    createdAt: DateTime!
  }

  type Query {
    contacts: [Contact!]! @requireAuth
  }

  input CreateContactInput {
    name: String!
    email: String!
    message: String!
  }

  input UpdateContactInput {
    name: String
    email: String
    message: String
  }

  type Mutation {
    createContact(input: CreateContactInput!): Contact @skipAuth
  }
`
```

The `createContact` mutation will accept a single variable, `input`, that is an object that conforms to what we expect for a `CreateContactInput`, namely `{ name, email, message }`. We've also added on a new directive: `@skipAuth`. This one says that authentication is *not* required and will allow anyone to anonymously send us a message. Note that having at least one schema directive is required for each `Query` and `Mutation` or you'll get an error: Redwood embraces the idea of "secure by default" meaning that we try and keep your application safe, even if you do nothing special to prevent access. In this case it's much safer to throw an error than to accidentally expose all of your users' data to the internet!

> Serendipitously, the default schema directive of `@requireAuth` is exactly what we want for the `contacts` query that returns ALL contacts—only we, the owners of the blog, should have access to read them all.

That's it for the SDL file, let's define the service that will actually save the data to the database. The service includes a default `contacts` function for getting all contacts from the database. Let's add our mutation to create a new one:

```javascript {9-11}
// api/src/services/contacts/contacts.js

import { db } from 'src/lib/db'

export const contacts = () => {
  return db.contact.findMany()
}

export const createContact = ({ input }) => {
  return db.contact.create({ data: input })
}
```

Before we plug this into the UI, let's take a look at a nifty GUI you get just by running `yarn redwood dev`.

### GraphQL Playground

Often it's nice to experiment and call your API in a more "raw" form before you get too far down the path of implementation only to find out something is missing. Is there a typo in the API layer or the web layer? Let's find out by accessing just the API layer.

When you started development with `yarn redwood dev` (or `yarn rw dev`) you actually started a second process running at the same time. Open a new browser tab and head to http://localhost:8911/graphql This is Apollo Server's [GraphQL Playground](https://www.apollographql.com/docs/apollo-server/testing/graphql-playground/), a web-based GUI for GraphQL APIs:

<img src="https://user-images.githubusercontent.com/300/70950852-9b97af00-2016-11ea-9550-b6983ce664e2.png" />

Not very exciting yet, but check out that "Docs" tab on the far right:

<img src="https://user-images.githubusercontent.com/300/73311311-fce89b80-41da-11ea-9a7f-2ef6b8191052.png" />

It's the complete schema as defined by our SDL files! The Playground will ingest these definitions and give you autocomplete hints on the left to help you build queries from scratch. Try getting the IDs of all the posts in the database; type the query at the left and then click the "Play" button to execute:

<img src="https://user-images.githubusercontent.com/300/70951466-52e0f580-2018-11ea-91d6-5a5712858781.png" />

The GraphQL Playground is a great way to experiment with your API or troubleshoot when you come across a query or mutation that isn't behaving in the way you expect.

### Creating a Contact

Our GraphQL mutation is ready to go on the backend so all that's left is to invoke it on the frontend. Everything related to our form is in `ContactPage` so that's where we'll put the mutation call. First we define the mutation as a constant that we call later (this can be defined outside of the component itself, right after the `import` statements):

```javascript {13-19}
// web/src/pages/ContactPage/ContactPage.js

import { MetaTags } from '@redwoodjs/web'
import {
  FieldError,
  Form,
  Label,
  TextField,
  TextAreaField,
  Submit,
} from '@redwoodjs/forms'

const CREATE_CONTACT = gql`
  mutation CreateContactMutation($input: CreateContactInput!) {
    createContact(input: $input) {
      id
    }
  }
`
<<<<<<< HEAD

const ContactPage = () => {
  const onSubmit = (data) => {
    console.log(data)
  }

  return (
    <>
      <MetaTags title="Contact" description="Contact page" />

      <Form onSubmit={onSubmit} config={{ mode: 'onBlur' }}>
        <Label name="name" errorClassName="error">
          Name
        </Label>
        <TextField
          name="name"
          validation={{ required: true }}
          errorClassName="error"
        />
        <FieldError name="name" className="error" />

        <Label name="email" errorClassName="error">
          Email
        </Label>
        <TextField
          name="email"
          validation={{
            required: true,
            pattern: {
              value: /^[^@]+@[^.]+\..+$/,
              message: 'Please enter a valid email address',
            },
          }}
          errorClassName="error"
        />
        <FieldError name="email" className="error" />

        <Label name="message" errorClassName="error">
          Message
        </Label>
        <TextAreaField
          name="message"
          validation={{ required: true }}
          errorClassName="error"
        />
        <FieldError name="message" className="error" />

        <Submit>Save</Submit>
      </Form>
    </>
  )
}

export default ContactPage
=======
// ...
>>>>>>> 5d4ff3da
```

We reference the `createContact` mutation we defined in the Contacts SDL passing it an `input` object which will contain the actual name, email and message fields.

Next we'll call the `useMutation` hook provided by Redwood which will allow us to execute the mutation when we're ready (don't forget the `import` statement):

```javascript {12,23}
// web/src/pages/ContactPage/ContactPage.js

import { MetaTags } from '@redwoodjs/web'
import {
  FieldError,
  Form,
  Label,
  TextField,
  TextAreaField,
  Submit,
} from '@redwoodjs/forms'
import { useMutation } from '@redwoodjs/web'

<<<<<<< HEAD
const CREATE_CONTACT = gql`
  mutation CreateContactMutation($input: CreateContactInput!) {
    createContact(input: $input) {
      id
    }
  }
`
=======
// ...
>>>>>>> 5d4ff3da

const ContactPage = () => {
  const [create] = useMutation(CREATE_CONTACT)

  const onSubmit = (data) => {
    console.log(data)
  }

  return (
    <>
      <MetaTags title="Contact" description="Contact page" />

      <Form onSubmit={onSubmit} config={{ mode: 'onBlur' }}>
        <Label name="name" errorClassName="error">
          Name
        </Label>
        <TextField
          name="name"
          validation={{ required: true }}
          errorClassName="error"
        />
        <FieldError name="name" className="error" />

        <Label name="email" errorClassName="error">
          Email
        </Label>
        <TextField
          name="email"
          validation={{
            required: true,
            pattern: {
              value: /^[^@]+@[^.]+\..+$/,
              message: 'Please enter a valid email address',
            },
          }}
          errorClassName="error"
        />
        <FieldError name="email" className="error" />

        <Label name="message" errorClassName="error">
          Message
        </Label>
        <TextAreaField
          name="message"
          validation={{ required: true }}
          errorClassName="error"
        />
        <FieldError name="message" className="error" />

        <Submit>Save</Submit>
      </Form>
    </>
  )
}

<<<<<<< HEAD
export default ContactPage
=======
// ...
>>>>>>> 5d4ff3da
```

`create` is a function that invokes the mutation and takes an object with a `variables` key, containing another object with an `input` key. As an example, we could call it like:

```javascript
create({
  variables: {
    input: {
      name: 'Rob',
      email: 'rob@redwoodjs.com',
      message: 'I love Redwood!',
    },
  },
})
```

If you'll recall `<Form>` gives us all of the fields in a nice object where the key is the name of the field, which means the `data` object we're receiving in `onSubmit` is already in the proper format that we need for the `input`!

That means we can update the `onSubmit` function to invoke the mutation with the data it receives:

```javascript {26}
// web/src/pages/ContactPage/ContactPage.js

<<<<<<< HEAD
import { MetaTags } from '@redwoodjs/web'
import {
  FieldError,
  Form,
  Label,
  TextField,
  TextAreaField,
  Submit,
} from '@redwoodjs/forms'
import { useMutation } from '@redwoodjs/web'

const CREATE_CONTACT = gql`
  mutation CreateContactMutation($input: CreateContactInput!) {
    createContact(input: $input) {
      id
    }
  }
`
=======
// ...
>>>>>>> 5d4ff3da

const ContactPage = () => {
  const [create] = useMutation(CREATE_CONTACT)

  const onSubmit = (data) => {
    create({ variables: { input: data } })
  }

  return (
    <>
      <MetaTags title="Contact" description="Contact page" />

      <Form onSubmit={onSubmit} config={{ mode: 'onBlur' }}>
        <Label name="name" errorClassName="error">
          Name
        </Label>
        <TextField
          name="name"
          validation={{ required: true }}
          errorClassName="error"
        />
        <FieldError name="name" className="error" />

        <Label name="email" errorClassName="error">
          Email
        </Label>
        <TextField
          name="email"
          validation={{
            required: true,
            pattern: {
              value: /^[^@]+@[^.]+\..+$/,
              message: 'Please enter a valid email address',
            },
          }}
          errorClassName="error"
        />
        <FieldError name="email" className="error" />

        <Label name="message" errorClassName="error">
          Message
        </Label>
        <TextAreaField
          name="message"
          validation={{ required: true }}
          errorClassName="error"
        />
        <FieldError name="message" className="error" />

        <Submit>Save</Submit>
      </Form>
    </>
  )
}

<<<<<<< HEAD
export default ContactPage
=======
// ...
>>>>>>> 5d4ff3da
```

Try filling out the form and submitting—you should have a new Contact in the database! You can verify that with [Prisma Studio](/docs/tutorial/getting-dynamic#prisma-studio) or [GraphQL Playground](#graphql-playground) if you were so inclined:

![image](https://user-images.githubusercontent.com/300/76250632-ed5d6900-6202-11ea-94ce-bd88e3a11ade.png)

> **Wait, I thought you said this was secure by default and someone couldn't view all contacts without being logged in?**
>
> Remember: we haven't added authentication yet, so the concept of someone being logged in is meaningless right now. In order to prevent frustrating errors in a new application, the `@requireAuth` directive simply returns `true` until you setup an authentication system. At that point the directive will use real logic for determining if the user is logged in or not and behave accordingly.

### Improving the Contact Form

Our contact form works but it has a couple of issues at the moment:

* Clicking the submit button multiple times will result in multiple submits
* The user has no idea if their submission was successful
* If an error was to occur on the server, we have no way of notifying the user

Let's address these issues.

#### Disable Save on Loading

The `useMutation` hook returns a couple more elements along with the function to invoke it. We can destructure these as the second element in the array that's returned. The two we care about are `loading` and `error`:

```javascript {4}
// web/src/pages/ContactPage/ContactPage.js

// ...

const ContactPage = () => {
  const [create, { loading, error }] = useMutation(CREATE_CONTACT)

  const onSubmit = (data) => {
    create({ variables: { input: data } })
    console.log(data)
  }

  return (...)
}

// ...
```

Now we know if the database call is still in progress by looking at `loading`. An easy fix for our multiple submit issue would be to disable the submit button if the response is still in progress. We can set the `disabled` attribute on the "Save" button to the value of `loading`:

```javascript {5}
// web/src/pages/ContactPage/ContactPage.js

return (
  // ...
  <Submit disabled={loading}>Save</Submit>
  // ...
)
```

It may be hard to see a difference in development because the submit is so fast, but you could enable network throttling via the Network tab Chrome's Web Inspector to simulate a slow connection:

<img src="https://user-images.githubusercontent.com/300/71037869-6dc56f80-20d5-11ea-8b26-3dadb8a1ed86.png" />

You'll see that the "Save" button become disabled for a second or two while waiting for the response.

#### Notification on Save

Next, let's show a notification to let the user know their submission was successful. Redwood includes [react-hot-toast](https://react-hot-toast.com/) to quickly show a popup notification on a page.

`useMutation` accepts an options object as a second argument. One of the options is a callback function, `onCompleted`, that will be invoked when the mutation successfully completes. We'll use that callback to invoke a `toast()` function which will add a message to be displayed in a **&lt;Toaster&gt;** component.

Add the `onCompleted` callback to `useMutation` and include the **&lt;Toaster&gt;** component in our `return`, just before the **&lt;Form&gt;**:

```javascript {13,24-28,38}
// web/src/pages/ContactPage/ContactPage.js

import { MetaTags } from '@redwoodjs/web'
import {
  FieldError,
  Form,
  Label,
  TextField,
  TextAreaField,
  Submit,
} from '@redwoodjs/forms'
import { useMutation } from '@redwoodjs/web'
import { toast, Toaster } from '@redwoodjs/web/toast'

const CREATE_CONTACT = gql`
  mutation CreateContactMutation($input: CreateContactInput!) {
    createContact(input: $input) {
      id
    }
  }
`

const ContactPage = () => {
  const [create, { loading, error }] = useMutation(CREATE_CONTACT, {
    onCompleted: () => {
      toast.success('Thank you for your submission!')
    },
  })

  const onSubmit = (data) => {
    create({ variables: { input: data } })
  }

  return (
    <>
      <MetaTags title="Contact" description="Contact page" />

      <Toaster />
      <Form onSubmit={onSubmit} config={{ mode: 'onBlur' }}>
        <Label name="name" errorClassName="error">
          Name
        </Label>
        <TextField
          name="name"
          validation={{ required: true }}
          errorClassName="error"
        />
        <FieldError name="name" className="error" />

        <Label name="email" errorClassName="error">
          Email
        </Label>
        <TextField
          name="email"
          validation={{
            required: true,
            pattern: {
              value: /^[^@]+@[^.]+\..+$/,
              message: 'Please enter a valid email address',
            },
          }}
          errorClassName="error"
        />
        <FieldError name="email" className="error" />

        <Label name="message" errorClassName="error">
          Message
        </Label>
        <TextAreaField
          name="message"
          validation={{ required: true }}
          errorClassName="error"
        />
        <FieldError name="message" className="error" />

        <Submit disabled={loading}>Save</Submit>
      </Form>
    </>
  )
}

export default ContactPage
```

![Toast notificaiton on successful submission](https://user-images.githubusercontent.com/300/146271487-f6b77e76-99c1-43e8-bcda-5ba3c9b03137.png)

You can read the full documentation for Toast [here](https://redwoodjs.com/docs/toast-notifications).

### Displaying Server Errors

Next we'll inform the user of any server errors. So far we've only notified the user of _client_ errors: a field was missing or formatted incorrectly. But if we have server-side constraints in place `<Form>` can't know about those, but we still need to let the user know something went wrong.

We have email validation on the client, but any good developer knows [_never trust the client_](https://www.codebyamir.com/blog/never-trust-data-from-the-browser). Let's add the email validation on the API as well to be sure no bad data gets into our database, even if someone somehow bypassed our client-side validation.

> **No server-side validation?**
>
> Why don't we need server-side validation for the existence of name, email and message? Because the database is doing that for us. Remember the `String!` in our SDL definition? That adds a constraint in the database that the field cannot be `null`. If a `null` was to get all the way down to the database it would reject the insert/update and GraphQL would throw an error back to us on the client.
>
> There's no `Email!` datatype so we'll need to validate that on our own.

We talked about business logic belonging in our services files and this is a perfect example. Let's add a `validate` function to our `contacts` service:

```javascript {3,7-15,22}
// api/src/services/contacts/contacts.js

import { UserInputError } from '@redwoodjs/graphql-server'

import { db } from 'src/lib/db'

const validate = (input) => {
  if (input.email && !input.email.match(/[^@]+@[^.]+\..+/)) {
    throw new UserInputError("Can't create new contact", {
      messages: {
        email: ['is not formatted like an email address'],
      },
    })
  }
}

export const contacts = () => {
  return db.contact.findMany()
}

export const createContact = ({ input }) => {
  validate(input)
  return db.contact.create({ data: input })
}
```

So when `createContact` is called it will first validate the inputs and only if no errors are thrown will it continue to actually create the record in the database.

We already capture any existing error in the `error` constant that we got from `useMutation`, so we _could_ manually display an error box on the page somewhere containing those errors, maybe at the top of the form (you can put this in your contact form, but we're about to change it to something even better):

```jsx {4-9}
<Form onSubmit={onSubmit} config={{ mode: 'onBlur' }}>
  {error && (
    <div style={{ color: 'red' }}>
      {"We couldn't send your message: "}
      {error.message}
    </div>
  )}
  // ...
```

> If you need to handle your errors manually, you can do this:
>
> ```jsx {3-8}
> const onSubmit = async (data) => {
>   try {
>     await create({ variables: { input: data } })
>     console.log(data)
>   } catch (error) {
>     console.log(error)
>   }
> }
> ```

To get a server error to fire, let's remove the email format validation so that the client-side error isn't shown:

```html
// web/src/pages/ContactPage/ContactPage.js

<TextField
  name="email"
  validation={{
    required: true,
  }}
  errorClassName="error"
/>
```

If you made the change above and then try to fill out the form with an invalid email address:

<img src="https://user-images.githubusercontent.com/300/146272057-0651d028-ddde-4229-b978-4de26643d30d.png" />

It ain't pretty, but it works. It would be nice if the field itself was highlighted like it was when the inline validation was in place...

Remember when we said that `<Form>` had one more trick up its sleeve? Here it comes!

Remove the inline error display (if you added it, the block starting with `{ error && ...}`) and replace it with `<FormError>`, passing the `error` constant we got from `useMutation` and a little bit of styling to `wrapperStyle` (don't forget the `import`). We'll also pass `error` to `<Form>` so it can setup a context:

```javascript {7,40-44}
// web/src/pages/ContactPage/ContactPage.js

import { MetaTags } from '@redwoodjs/web'
import {
  FieldError,
  Form,
  FormError,
  Label,
  TextField,
  TextAreaField,
  Submit,
} from '@redwoodjs/forms'
import { useMutation } from '@redwoodjs/web'
import { toast, Toaster } from '@redwoodjs/web/toast'

const CREATE_CONTACT = gql`
  mutation CreateContactMutation($input: CreateContactInput!) {
    createContact(input: $input) {
      id
    }
  }
`

const ContactPage = () => {
  const [create, { loading, error }] = useMutation(CREATE_CONTACT, {
    onCompleted: () => {
      toast.success('Thank you for your submission!')
    },
  })

  const onSubmit = (data) => {
    create({ variables: { input: data } })
  }

  return (
    <>
      <MetaTags title="Contact" description="Contact page" />

      <Toaster toastOptions={{ duration: 100000 }} />
      <Form onSubmit={onSubmit} config={{ mode: 'onBlur' }} error={error}>
        <FormError
          error={error}
          wrapperClass="form-error"
        />

        <Label name="name" errorClassName="error">
          Name
        </Label>
        <TextField
          name="name"
          validation={{ required: true }}
          errorClassName="error"
        />
        <FieldError name="name" className="error" />

        <Label name="email" errorClassName="error">
          Email
        </Label>
        <TextField
          name="email"
          validation={{
            required: true,
          }}
          errorClassName="error"
        />
        <FieldError name="email" className="error" />

        <Label name="message" errorClassName="error">
          Message
        </Label>
        <TextAreaField
          name="message"
          validation={{ required: true }}
          errorClassName="error"
        />
        <FieldError name="message" className="error" />

        <Submit disabled={loading}>Save</Submit>
      </Form>
    </>
  )
}

export default ContactPage
```

Now submit a message with an invalid email address:

<img src="https://user-images.githubusercontent.com/300/146273310-c065a3ee-af2a-434c-987b-0f6126c13021.png" />

We get that error message at the top saying something went wrong in plain English _and_ the actual field is highlighted for us, just like the inline validation! The message at the top may be overkill for such a short form, but it can be key if a form is multiple screens long; the user gets a summary of what went wrong all in one place and they don't have to resort to hunting through a long form looking for red boxes. You don't have to use that message box at the top, though; just remove `<FormError>` and the field will still be highlighted as expected.

The fact that the error message was also attached to the form field is enabled by the format of the error that we threw in the Contacts service:

```javascript
throw new UserInputError("Can't create new contact", {
  messages: {
    email: ['is not formatted like an email address'],
  },
})
```

That second argument is an object with a key, `messages`, that points to another object with keys the same as the `name` of the input/label and values that are an array of strings containing the actual error message. All of these are also combined into the content of `<FormError>`.

> **`<FormError>` styling options**
>
> `<FormError>` has several styling options which are attached to different parts of the message:
>
> - `wrapperStyle` / `wrapperClassName`: the container for the entire message
> - `titleStyle` / `titleClassName`: the "Can't create new contact" title
> - `listStyle` / `listClassName`: the `<ul>` that contains the list of errors
> - `listItemStyle` / `listItemClassName`: each individual `<li>` around each error

### One more thing...

Since we're not redirecting after the form submits, we should at least clear out the form fields. This requires we get access to a `reset()` function that's part of [React Hook Form](https://react-hook-form.com/), but we don't have access to it with the basic usage of `<Form>` (like we're currently using).

Redwood includes a hook called `useForm()` (from React Hook Form) which is normally called for us within `<Form>`. In order to reset the form we need to invoke that hook ourselves. But the functionality that `useForm()` provides still needs to be used in `Form`. Here's how we do that.

First we'll import `useForm`:

```javascript
// web/src/pages/ContactPage/ContactPage.js

import { useForm } from '@redwoodjs/forms'
```

And now call it inside of our component:

```javascript {4}
// web/src/pages/ContactPage/ContactPage.js

const ContactPage = () => {
  const formMethods = useForm()
  //...
```

Finally we'll tell `<Form>` to use the `formMethods` we just got from `useForm()` instead of doing it itself:

```javascript {10}
// web/src/pages/ContactPage/ContactPage.js

return (
  <>
    <Toaster />
    <Form
      onSubmit={onSubmit}
      config={{ mode: 'onBlur' }}
      error={error}
      formMethods={formMethods}
    >
    // ...
```

Now we can call `reset()` on `formMethods` after we call `toast()`:

```javascript {6}
// web/src/pages/ContactPage/ContactPage.js

// ...

const [create, { loading, error }] = useMutation(CREATE_CONTACT, {
  onCompleted: () => {
    toast.success('Thank you for your submission!')
    formMethods.reset()
  },
})

// ...
```

> You can put the email validation back into the `<TextField>` now, but you should leave the server validation in place, just in case.

```javascript
// web/src/pages/ContactPage/ContactPage.js

import { MetaTags } from '@redwoodjs/web'
import {
  FieldError,
  Form,
  FormError,
  Label,
  TextField,
  TextAreaField,
  Submit,
  useForm,
} from '@redwoodjs/forms'
import { useMutation } from '@redwoodjs/web'
import { toast, Toaster } from '@redwoodjs/web/toast'

const CREATE_CONTACT = gql`
  mutation CreateContactMutation($input: CreateContactInput!) {
    createContact(input: $input) {
      id
    }
  }
`

const ContactPage = () => {
  const formMethods = useForm()

  const [create, { loading, error }] = useMutation(CREATE_CONTACT, {
    onCompleted: () => {
      toast.success('Thank you for your submission!')
      formMethods.reset()
    },
  })

  const onSubmit = (data) => {
    create({ variables: { input: data } })
  }

  return (
    <>
      <MetaTags title="Contact" description="Contact page" />

      <Toaster toastOptions={{ duration: 100000 }} />
      <Form
        onSubmit={onSubmit}
        config={{ mode: 'onBlur' }}
        error={error}
        formMethods={formMethods}
      >
        <FormError error={error} wrapperClassName="form-error" />

        <Label name="name" errorClassName="error">
          Name
        </Label>
        <TextField
          name="name"
          validation={{ required: true }}
          errorClassName="error"
        />
        <FieldError name="name" className="error" />

        <Label name="email" errorClassName="error">
          Email
        </Label>
        <TextField
          name="email"
          validation={{
            required: true,
            pattern: {
              value: /^[^@]+@[^.]+\..+$/,
              message: 'Please enter a valid email address',
            },
          }}
          errorClassName="error"
        />
        <FieldError name="email" className="error" />

        <Label name="message" errorClassName="error">
          Message
        </Label>
        <TextAreaField
          name="message"
          validation={{ required: true }}
          errorClassName="error"
        />
        <FieldError name="message" className="error" />

        <Submit disabled={loading}>Save</Submit>
      </Form>
    </>
  )
}

export default ContactPage
```

That's it! [React Hook Form](https://react-hook-form.com/) provides a bunch of [functionality](https://react-hook-form.com/api) that `<Form>` doesn't expose. When you want to get to that functionality you can call `useForm()` yourself, but make sure to pass the returned object (we called it `formMethods`) as a prop to `<Form>` so that the validation and other functionality keeps working.

> You may have noticed that the onBlur form config stopped working once you started calling `useForm()` yourself. That's because Redwood calls `useForm()` behind the scenes and automatically passes it the `config` prop that you gave to `<Form>`. Redwood is no longer calling `useForm()` for you so if you need some options passed you need to do it manually:
>
> ```javascript
> // web/src/pages/ContactPage/ContactPage.js
>
> const ContactPage = () => {
>  const formMethods = useForm({ mode: 'onBlur' })
>   //...
> ```

The public site is looking pretty good. How about the administrative features that let us create and edit posts? We should move them to some kind of admin section and put them behind a login so that random users poking around at URLs can't create ads for discount pharmaceuticals.<|MERGE_RESOLUTION|>--- conflicted
+++ resolved
@@ -11,7 +11,6 @@
 ```javascript{20-26}
 // api/db/schema.prisma
 
-<<<<<<< HEAD
 datasource db {
   provider = "sqlite"
   url      = env("DATABASE_URL")
@@ -28,9 +27,6 @@
   body      String
   createdAt DateTime @default(now())
 }
-=======
-// ...
->>>>>>> 5d4ff3da
 
 model Contact {
   id        Int @id @default(autoincrement())
@@ -214,7 +210,6 @@
     }
   }
 `
-<<<<<<< HEAD
 
 const ContactPage = () => {
   const onSubmit = (data) => {
@@ -269,9 +264,6 @@
 }
 
 export default ContactPage
-=======
-// ...
->>>>>>> 5d4ff3da
 ```
 
 We reference the `createContact` mutation we defined in the Contacts SDL passing it an `input` object which will contain the actual name, email and message fields.
@@ -292,7 +284,6 @@
 } from '@redwoodjs/forms'
 import { useMutation } from '@redwoodjs/web'
 
-<<<<<<< HEAD
 const CREATE_CONTACT = gql`
   mutation CreateContactMutation($input: CreateContactInput!) {
     createContact(input: $input) {
@@ -300,9 +291,6 @@
     }
   }
 `
-=======
-// ...
->>>>>>> 5d4ff3da
 
 const ContactPage = () => {
   const [create] = useMutation(CREATE_CONTACT)
@@ -358,11 +346,7 @@
   )
 }
 
-<<<<<<< HEAD
 export default ContactPage
-=======
-// ...
->>>>>>> 5d4ff3da
 ```
 
 `create` is a function that invokes the mutation and takes an object with a `variables` key, containing another object with an `input` key. As an example, we could call it like:
@@ -386,7 +370,6 @@
 ```javascript {26}
 // web/src/pages/ContactPage/ContactPage.js
 
-<<<<<<< HEAD
 import { MetaTags } from '@redwoodjs/web'
 import {
   FieldError,
@@ -405,9 +388,6 @@
     }
   }
 `
-=======
-// ...
->>>>>>> 5d4ff3da
 
 const ContactPage = () => {
   const [create] = useMutation(CREATE_CONTACT)
@@ -463,11 +443,7 @@
   )
 }
 
-<<<<<<< HEAD
 export default ContactPage
-=======
-// ...
->>>>>>> 5d4ff3da
 ```
 
 Try filling out the form and submitting—you should have a new Contact in the database! You can verify that with [Prisma Studio](/docs/tutorial/getting-dynamic#prisma-studio) or [GraphQL Playground](#graphql-playground) if you were so inclined:
