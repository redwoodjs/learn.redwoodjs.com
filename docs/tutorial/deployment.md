--- conflicted
+++ resolved
@@ -163,11 +163,7 @@
 
 Speaking of security, you may have noticed a glaring security hole in our build: anyone can come along and sign up for a new account and start creating blog posts! That's not ideal. A quick and easy solution would be to remove the `signup` route after you've created your own account: now there's no signup page accessible and a normal human will give up. But what about devious hackers?
 
-<<<<<<< HEAD
 dbAuth provides an API for signup and login that the client knows how to call, but if someone were crafty enough they could make their own API calls to that same endpoint and still create a new user even without the signup page! Ahhhh! We finally made it through this long (but fun!) tutorial, can't we just take a break and put our feet up?? Unfortunately, the war against bad actors is never really ends.
-=======
-dbAuth provides an API for signup and login that the client knows how to call, but if someone were crafty enough they could make their own API calls to that same endpoint and still create a new user even without the signup page! Ahhhh! We finally made it through this long (but fun!) tutorial, can't we just take a break and put our feet up?? Unfortunately, the war against bad actors is never-ending.
->>>>>>> 2ea8727c
 
 To close this hole, check out `api/src/functions.auth`, this is where the configuration for dbAuth lives. Take a gander at the `signupOptions` object, specifically the `handler()` function. This defines what to do with the user data that's submitted on the signup form. If you simply have this function return `false`, instead of creating a user, we will have effectively shut the door on the API signup hack.
 
