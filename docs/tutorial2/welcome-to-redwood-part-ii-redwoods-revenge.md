---
id: welcome-to-redwood-part-ii-redwoods-revenge
title: "Welcome to Redwood, Part II: Redwood's Revenge"
sidebar_label: "Welcome to Redwood, Part II: Redwood's Revenge"
---

Part 1 of the tutorial was a huge success! It introduced billions (maybe an exaggeration) of developers to what Redwood could do to make web development in the Javascript ecosystem a delight. But that was just the beginning.

If you read the README [closely](https://github.com/redwoodjs/redwood#technologies) you may have seen a few technologies that we didn't touch on at all in the first tutorial: [Storybook](https://storybook.js.org/) and [Jest](https://jestjs.io/) to name a couple. In reality, these have been core to the very idea of Redwood from the beginning—an improvement to the entire experience of developing a web application.

While they're totally optional, we believe using these two tools will greatly improve your development experience, making your applications easier to develop, easier to maintain, and easier to share with a larger team. In this second tutorial we're going to show you how. And while we're at it we'll introduce Role-based Access Control (RBAC).

Why "Redwood's Revenge"? Because all great sequels have "Revenge" in their title. But also this tutorial is focused more on ourselves, the codebase in general, and making our jobs easier. Part 1 of the tutorial was about getting up and running quickly and getting an app out the door for users to start using. Part 2 is about helping us, the developers, build new features quicker and making sure the code we wrote keeps working as intended. And as the old saying goes: the best revenge is living well.

<<<<<<< HEAD
> This tutorial assumes you are using at least v1.0 of RedwoodJS.
=======
> This tutorial assumes you are using a v1.0 Release Candidate of RedwoodJS.
>>>>>>> 69531b8e
<|MERGE_RESOLUTION|>--- conflicted
+++ resolved
@@ -12,8 +12,4 @@
 
 Why "Redwood's Revenge"? Because all great sequels have "Revenge" in their title. But also this tutorial is focused more on ourselves, the codebase in general, and making our jobs easier. Part 1 of the tutorial was about getting up and running quickly and getting an app out the door for users to start using. Part 2 is about helping us, the developers, build new features quicker and making sure the code we wrote keeps working as intended. And as the old saying goes: the best revenge is living well.
 
-<<<<<<< HEAD
-> This tutorial assumes you are using at least v1.0 of RedwoodJS.
-=======
-> This tutorial assumes you are using a v1.0 Release Candidate of RedwoodJS.
->>>>>>> 69531b8e
+> This tutorial assumes you are using a v1.0 Release Candidate of RedwoodJS.